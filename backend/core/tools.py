import json
import os
import uuid
from datetime import datetime
from pathlib import Path
from typing import Dict, Any

from PIL import Image, ImageDraw, ImageFont
import qrcode
from dotenv import load_dotenv
import requests

# --- Load Environment Variables ---
load_dotenv()
DATABASE_PATH = Path(os.getenv("DATABASE_PATH", "datastore"))
HARDWARE_GATEWAY_URL = os.getenv("HARDWARE_GATEWAY_URL", "http://localhost:8001")


# Ensure the datastore directory exists
DATABASE_PATH.mkdir(exist_ok=True)

# --- Database Tool ---

def create_memory(summary_data: Dict[str, Any]) -> str:
    """
    Saves a dictionary of summary data to a JSON file with a unique UUID.
    
    Args:
        summary_data: A dictionary containing the diary summary.

    Returns:
        The UUID string of the newly created memory file.
    """
    memory_uuid = str(uuid.uuid4())
    file_path = DATABASE_PATH / f"{memory_uuid}.json"
    
    # Add timestamp to the data
    summary_data["created_at"] = datetime.utcnow().isoformat()
    
    with open(file_path, "w", encoding="utf-8") as f:
        json.dump(summary_data, f, ensure_ascii=False, indent=4)
        
    print(f"Memory created: {file_path}")
    return memory_uuid

def read_memory(memory_uuid: str) -> Dict[str, Any]:
    """
    Reads a memory JSON file from the datastore.
    
    Args:
        memory_uuid: The UUID of the memory to read.

    Returns:
        A dictionary with the content of the memory file.
        
    Raises:
        FileNotFoundError: If the memory file does not exist.
    """
    file_path = DATABASE_PATH / f"{memory_uuid}.json"
    if not file_path.exists():
        raise FileNotFoundError(f"Memory with UUID {memory_uuid} not found.")
        
    with open(file_path, "r", encoding="utf-8") as f:
        return json.load(f)

def update_memory(memory_uuid: str, update_data: Dict[str, Any]) -> Dict[str, Any]:
    """
    Updates a memory JSON file with new data.
    
    Args:
        memory_uuid: The UUID of the memory to update.
        update_data: A dictionary with the fields to update.

    Returns:
        The full, updated memory dictionary.
    """
    file_path = DATABASE_PATH / f"{memory_uuid}.json"
    memory_data = read_memory(memory_uuid)
    
    # Add updated timestamp
    update_data["updated_at"] = datetime.utcnow().isoformat()
    memory_data.update(update_data)
    
    with open(file_path, "w", encoding="utf-8") as f:
        json.dump(memory_data, f, ensure_ascii=False, indent=4)
        
    print(f"Memory updated: {file_path}")
    return memory_data

<<<<<<< HEAD
# --- Printer Tool ---

def generate_card_image(date_str: str, short_summary: str, qr_data: str, output_path: str) -> str:
=======
# --- Card and Printer Tool ---

class CardAndPrinterTool:
    """
    A tool that handles the generation of the summary card image
    and triggers the physical printing job via the hardware gateway.
>>>>>>> 4c60cfd5
    """
    def __init__(self, card_output_dir: str = "generated_cards"):
        self.output_path = Path(card_output_dir)
        self.output_path.mkdir(exist_ok=True)
        print(f"CardAndPrinterTool initialized. Cards will be saved to '{self.output_path}'.")

    def _trigger_print_job(self) -> bool:
        """
        Sends a command to the hardware gateway to start the printing process.
        (This is a private method, the main entry point is `generate_and_print_card`)
        """
        try:
            url = f"{HARDWARE_GATEWAY_URL}/hardware/command"
            payload = {"command": "PRINT_CARD"}
            response = requests.post(url, json=payload, timeout=5) # 5-second timeout
            response.raise_for_status() # Raise an exception for bad status codes (4xx or 5xx)
            
            print(f"Successfully sent 'PRINT_CARD' command to hardware gateway. Response: {response.json()}")
            return True
        except requests.exceptions.RequestException as e:
            print(f"Error: Could not send command to hardware gateway at {HARDWARE_GATEWAY_URL}.")
            print(f"Please ensure the hardware_gateway.py service is running and accessible.")
            print(f"Details: {e}")
            return False

    def generate_and_print_card(self, date_str: str, short_summary: str, qr_data: str) -> str:
        """
        Generates the card image and then triggers the physical print job.
        
        Args:
            date_str: The date to display on the card.
            short_summary: The short, poetic summary.
            qr_data: The data to encode in the QR code (e.g., a URL).

<<<<<<< HEAD
    Returns:
        The path where the image was saved.
    """
    # Create a new image
    width, height = 1080, 720
    bg_color = "#FDF6E3"  # Creamy beige
    image = Image.new("RGB", (width, height), color=bg_color)
    draw = ImageDraw.Draw(image)

    # Load fonts using the font name, with a fallback to default.
    # Pillow will search for the font in standard system font directories.
    try:
        font_name = "jf-openhuninn-2.1.ttf"
        date_font = ImageFont.truetype(font_name, 48)
        summary_font = ImageFont.truetype(font_name, 72)
        print(f"Successfully loaded font '{font_name}'.")
    except IOError:
        print(f"Font '{font_name}' not found. Using Pillow's default font.")
        date_font = ImageFont.load_default()
        summary_font = ImageFont.load_default()
    
    text_color = "#333333" # Dark grey

    # Draw text
    draw.text((60, 60), date_str, font=date_font, fill=text_color)
    # Simple word wrapping for the summary
    wrapped_summary = ""
    line = ""
    # A very basic wrapper, assumes around 15 chars fit on a line.
    for word in short_summary.split():
        if len(line + word) < 18:
            line += word + " "
=======
        Returns:
            The path to the generated image file, or an empty string if printing failed.
        """
        # Step 1: Generate the image
        # Use a unique filename to avoid overwriting
        filename = f"memory_card_{datetime.now().strftime('%Y%m%d_%H%M%S')}.png"
        output_file_path = self.output_path / filename
        
        self._generate_card_image(date_str, short_summary, qr_data, str(output_file_path))

        # Step 2: Trigger the printer
        print("Image generated. Now attempting to trigger printer...")
        if self._trigger_print_job():
            print("Print job successfully triggered.")
            return str(output_file_path)
>>>>>>> 4c60cfd5
        else:
            print("Failed to trigger print job. The card image has been saved but not printed.")
            # Return path anyway, so the digital version exists
            return str(output_file_path)


    def _generate_card_image(self, date_str: str, short_summary: str, qr_data: str, output_path: str):
        """
        (Internal) Generates the card image itself.
        """
        # Create a new image
        width, height = 1080, 720
        bg_color = "#FDF6E3"  # Creamy beige
        image = Image.new("RGB", (width, height), color=bg_color)
        draw = ImageDraw.Draw(image)

        try:
            font_name = "jf-openhuninn-2.1.ttf"
            date_font = ImageFont.truetype(font_name, 48)
            summary_font = ImageFont.truetype(font_name, 72)
        except IOError:
            print(f"Font '{font_name}' not found. Using Pillow's default font.")
            date_font = ImageFont.load_default()
            summary_font = ImageFont.load_default()
        
        text_color = "#333333" # Dark grey

        # Draw text
        draw.text((60, 60), date_str, font=date_font, fill=text_color)
        
        # Simple word wrapping for the summary
        wrapped_summary = ""
        line = ""
        for word in short_summary.split():
            if len(line + word) < 18:
                line += word + " "
            else:
                wrapped_summary += line + "\n"
                line = word + " "
        wrapped_summary += line
        draw.text((60, 200), wrapped_summary, font=summary_font, fill=text_color, spacing=15)

        # Generate and paste QR code
        qr_img = qrcode.make(qr_data, box_size=8, border=2)
        qr_img = qr_img.resize((250, 250))
        image.paste(qr_img, (780, 470))

        # Save the image
        image.save(output_path)
        print(f"Card image saved to: {output_path}")


# --- Light Control Tool Placeholder ---

# The actual LightControlTool will need access to the WebSocket manager.
# It will be fully implemented in main.py or passed in during initialization.
def set_light_effect(effect_name: str):
    """
    Placeholder for the light control tool. This will be connected
    to the WebSocket manager in the main application file.
    """
    print(f"[LightControlTool] Setting effect to: {effect_name}")
    # In the final implementation, this will call a method on the WebSocket manager.
    pass

class LightControlTool:
    def __init__(self, websocket_manager):
        self.websocket_manager = websocket_manager

    async def set_light_effect(self, effect_name: str, is_mode: bool = False):
        """
        Sends a light effect command to all connected projector clients.
        """
        if is_mode:
            message = {"type": "SET_MODE", "payload": {"mode": effect_name}}
        else:
            message = {"type": "SET_EMOTION", "payload": {"emotion": effect_name}}
        
        await self.websocket_manager.broadcast(message)
        print(f"Sent light effect '{effect_name}' to projectors.") <|MERGE_RESOLUTION|>--- conflicted
+++ resolved
@@ -87,18 +87,12 @@
     print(f"Memory updated: {file_path}")
     return memory_data
 
-<<<<<<< HEAD
-# --- Printer Tool ---
-
-def generate_card_image(date_str: str, short_summary: str, qr_data: str, output_path: str) -> str:
-=======
 # --- Card and Printer Tool ---
 
 class CardAndPrinterTool:
     """
     A tool that handles the generation of the summary card image
     and triggers the physical printing job via the hardware gateway.
->>>>>>> 4c60cfd5
     """
     def __init__(self, card_output_dir: str = "generated_cards"):
         self.output_path = Path(card_output_dir)
@@ -133,40 +127,6 @@
             short_summary: The short, poetic summary.
             qr_data: The data to encode in the QR code (e.g., a URL).
 
-<<<<<<< HEAD
-    Returns:
-        The path where the image was saved.
-    """
-    # Create a new image
-    width, height = 1080, 720
-    bg_color = "#FDF6E3"  # Creamy beige
-    image = Image.new("RGB", (width, height), color=bg_color)
-    draw = ImageDraw.Draw(image)
-
-    # Load fonts using the font name, with a fallback to default.
-    # Pillow will search for the font in standard system font directories.
-    try:
-        font_name = "jf-openhuninn-2.1.ttf"
-        date_font = ImageFont.truetype(font_name, 48)
-        summary_font = ImageFont.truetype(font_name, 72)
-        print(f"Successfully loaded font '{font_name}'.")
-    except IOError:
-        print(f"Font '{font_name}' not found. Using Pillow's default font.")
-        date_font = ImageFont.load_default()
-        summary_font = ImageFont.load_default()
-    
-    text_color = "#333333" # Dark grey
-
-    # Draw text
-    draw.text((60, 60), date_str, font=date_font, fill=text_color)
-    # Simple word wrapping for the summary
-    wrapped_summary = ""
-    line = ""
-    # A very basic wrapper, assumes around 15 chars fit on a line.
-    for word in short_summary.split():
-        if len(line + word) < 18:
-            line += word + " "
-=======
         Returns:
             The path to the generated image file, or an empty string if printing failed.
         """
@@ -182,7 +142,6 @@
         if self._trigger_print_job():
             print("Print job successfully triggered.")
             return str(output_file_path)
->>>>>>> 4c60cfd5
         else:
             print("Failed to trigger print job. The card image has been saved but not printed.")
             # Return path anyway, so the digital version exists
